/**
* @file convolutional_network_test.cpp
* @author Marcus Edel
*
* Tests the convolutional neural network.
*/
#include <mlpack/core.hpp>

#include <mlpack/methods/ann/activation_functions/logistic_function.hpp>

#include <mlpack/methods/ann/layer/one_hot_layer.hpp>
#include <mlpack/methods/ann/layer/conv_layer.hpp>
#include <mlpack/methods/ann/layer/pooling_layer.hpp>
#include <mlpack/methods/ann/layer/softmax_layer.hpp>
#include <mlpack/methods/ann/layer/bias_layer.hpp>
#include <mlpack/methods/ann/layer/linear_layer.hpp>
#include <mlpack/methods/ann/layer/base_layer.hpp>

#include <mlpack/methods/ann/performance_functions/mse_function.hpp>
#include <mlpack/core/optimizers/rmsprop/rmsprop.hpp>

#include <mlpack/methods/ann/init_rules/random_init.hpp>
#include <mlpack/methods/ann/cnn.hpp>

#include <boost/test/unit_test.hpp>
#include "old_boost_test_definitions.hpp"

using namespace mlpack;
using namespace mlpack::ann;
using namespace mlpack::optimization;


BOOST_AUTO_TEST_SUITE(ConvolutionalNetworkTest);


void BuildVanillaNetwork()
{
  arma::mat X;
  X.load("mnist_first250_training_4s_and_9s.arm");

  // Normalize each point since these are images.
  arma::uword nPoints = X.n_cols;
  for (arma::uword i = 0; i < nPoints; i++)
  {
    X.col(i) /= norm(X.col(i), 2);
  }

  // Build the target matrix.
  arma::mat Y = arma::zeros<arma::mat>(10, nPoints);
  for (size_t i = 0; i < nPoints; i++)
  {
    if (i < nPoints / 2)
    {
      Y.col(i)(5) = 1;
    }
    else
    {
      Y.col(i)(8) = 1;
    }
  }

  arma::cube input = arma::cube(28, 28, nPoints);
  for (size_t i = 0; i < nPoints; i++)
    input.slice(i) = arma::mat(X.colptr(i), 28, 28);

  /*
  * Construct a convolutional neural network with a 28x28x1 input layer,
  * 24x24x8 convolution layer, 12x12x8 pooling layer, 8x8x12 convolution layer
  * and a 4x4x12 pooling layer which is fully connected with the output layer.
  * The network structure looks like:
  *
  * Input    Convolution  Pooling      Convolution  Pooling      Output
  * Layer    Layer        Layer        Layer        Layer        Layer
  *
  *          +---+        +---+        +---+        +---+
  *          | +---+      | +---+      | +---+      | +---+
  * +---+    | | +---+    | | +---+    | | +---+    | | +---+    +---+
  * |   |    | | |   |    | | |   |    | | |   |    | | |   |    |   |
  * |   +--> +-+ |   +--> +-+ |   +--> +-+ |   +--> +-+ |   +--> |   |
  * |   |      +-+   |      +-+   |      +-+   |      +-+   |    |   |
  * +---+        +---+        +---+        +---+        +---+    +---+
  */

  ConvLayer<> convLayer0(1, 8, 5, 5);
  BiasLayer2D<> biasLayer0(8);
  BaseLayer2D<> baseLayer0;
  PoolingLayer<> poolingLayer0(2);

  ConvLayer<> convLayer01(convLayer0);
  BiasLayer2D<> biasLayer01(biasLayer0);
  BaseLayer2D<> baseLayer01(baseLayer0);
  PoolingLayer<> poolingLayer01(poolingLayer0);


  ConvLayer<> convLayer1(8, 12, 5, 5);
  BiasLayer2D<> biasLayer1(12);
  BaseLayer2D<> baseLayer1;
  PoolingLayer<> poolingLayer1(2);

  LinearMappingLayer<> linearLayer0(192, 10);
  BiasLayer<> biasLayer2(10);
  SoftmaxLayer<> softmaxLayer0;

  LinearMappingLayer<> linearLayer01(linearLayer0);
  BiasLayer<> biasLayer21(biasLayer2);
  SoftmaxLayer<> softmaxLayer01(softmaxLayer0);

  OneHotLayer outputLayer;
  biasLayer0.Weights().zeros();
  biasLayer1.Weights().zeros();

<<<<<<< HEAD
  //auto modules = std::make_tuple(convLayer01, biasLayer01, baseLayer01, poolingLayer01,
  //  convLayer1, biasLayer1, baseLayer1, poolingLayer1,
  //  linearLayer01, biasLayer21, softmaxLayer01);

  //
  auto modules = std::tie(convLayer0, biasLayer0, baseLayer0, poolingLayer0,
    convLayer1, biasLayer1, baseLayer1, poolingLayer1,
    linearLayer0, biasLayer2, softmaxLayer0);
=======
  auto modules = std::make_tuple(convLayer01, biasLayer01, baseLayer01, poolingLayer01,
    convLayer1, biasLayer1, baseLayer1, poolingLayer1,
    linearLayer01, biasLayer21, softmaxLayer01);

  //
  //auto modules = std::tie(convLayer0, biasLayer0, baseLayer0, poolingLayer0,
  //  convLayer1, biasLayer1, baseLayer1, poolingLayer1,
  //  linearLayer0, biasLayer2, softmaxLayer0);
>>>>>>> 9bcb040b

  CNN<decltype(modules), decltype(outputLayer),
    RandomInitialization, MeanSquaredErrorFunction> net(std::move(modules), std::move(outputLayer));

  RMSprop<decltype(net)> opt(net, 0.01, 0.88, 1e-8, 10 * input.n_slices, 0);

  net.Train(input, Y, opt);

  arma::mat prediction;
  net.Predict(input, prediction);

  size_t error = 0;
  for (size_t i = 0; i < nPoints; i++)
  {
    if (arma::sum(arma::sum(
      arma::abs(prediction.col(i) - Y.col(i)))) == 0)
    {
      error++;
    }
  }

  double classificationError = 1 - double(error) / nPoints;
  BOOST_REQUIRE_LE(classificationError, 0.6);
}
auto CopyVanillaNetwork()
{


  /*
  * Construct a convolutional neural network with a 28x28x1 input layer,
  * 24x24x8 convolution layer, 12x12x8 pooling layer, 8x8x12 convolution layer
  * and a 4x4x12 pooling layer which is fully connected with the output layer.
  * The network structure looks like:
  *
  * Input    Convolution  Pooling      Convolution  Pooling      Output
  * Layer    Layer        Layer        Layer        Layer        Layer
  *
  *          +---+        +---+        +---+        +---+
  *          | +---+      | +---+      | +---+      | +---+
  * +---+    | | +---+    | | +---+    | | +---+    | | +---+    +---+
  * |   |    | | |   |    | | |   |    | | |   |    | | |   |    |   |
  * |   +--> +-+ |   +--> +-+ |   +--> +-+ |   +--> +-+ |   +--> |   |
  * |   |      +-+   |      +-+   |      +-+   |      +-+   |    |   |
  * +---+        +---+        +---+        +---+        +---+    +---+
  */

  ConvLayer<> convLayer0(1, 8, 5, 5);
  BiasLayer2D<> biasLayer0(8);
  BaseLayer2D<> baseLayer0;
  PoolingLayer<> poolingLayer0(2);



  ConvLayer<> convLayer1(8, 12, 5, 5);
  BiasLayer2D<> biasLayer1(12);
  BaseLayer2D<> baseLayer1;
  PoolingLayer<> poolingLayer1(2);

  LinearMappingLayer<> linearLayer0(192, 10);
  BiasLayer<> biasLayer2(10);
  SoftmaxLayer<> softmaxLayer0;

  OneHotLayer outputLayer;
  biasLayer0.Weights().zeros();
  biasLayer1.Weights().zeros();

  auto modules = std::make_tuple(convLayer0, biasLayer0, baseLayer0, poolingLayer0,
    convLayer1, biasLayer1, baseLayer1, poolingLayer1,
    linearLayer0, biasLayer2, softmaxLayer0);

  CNN<decltype(modules), decltype(outputLayer),
    RandomInitialization, MeanSquaredErrorFunction> net(std::move(modules), std::move(outputLayer));
  return net;

}
/**
* Train the vanilla network on a larger dataset.
*/
BOOST_AUTO_TEST_CASE(CopyVanillaNetworkTest)
{
  arma::mat X;
  X.load("mnist_first250_training_4s_and_9s.arm");

  // Normalize each point since these are images.
  arma::uword nPoints = X.n_cols;
  for (arma::uword i = 0; i < nPoints; i++)
  {
    X.col(i) /= norm(X.col(i), 2);
  }

  // Build the target matrix.
  arma::mat Y = arma::zeros<arma::mat>(10, nPoints);
  for (size_t i = 0; i < nPoints; i++)
  {
    if (i < nPoints / 2)
    {
      Y.col(i)(5) = 1;
    }
    else
    {
      Y.col(i)(8) = 1;
    }
  }

  arma::cube input = arma::cube(28, 28, nPoints);
  for (size_t i = 0; i < nPoints; i++)
    input.slice(i) = arma::mat(X.colptr(i), 28, 28);
  auto net = CopyVanillaNetwork();
  RMSprop<decltype(net)> opt(net, 0.01, 0.88, 1e-8, 10 * input.n_slices, 0);

  net.Train(input, Y, opt);

  arma::mat prediction;
  net.Predict(input, prediction);

  size_t error = 0;
  for (size_t i = 0; i < nPoints; i++)
  {
    if (arma::sum(arma::sum(
      arma::abs(prediction.col(i) - Y.col(i)))) == 0)
    {
      error++;
    }
  }

  double classificationError = 1 - double(error) / nPoints;
  BOOST_REQUIRE_LE(classificationError, 0.6);
}

/**
* Train the vanilla network on a larger dataset.
*/
BOOST_AUTO_TEST_CASE(ConvVanillaNetworkTest)
{
  BuildVanillaNetwork();
}


BOOST_AUTO_TEST_SUITE_END();<|MERGE_RESOLUTION|>--- conflicted
+++ resolved
@@ -109,25 +109,14 @@
   biasLayer0.Weights().zeros();
   biasLayer1.Weights().zeros();
 
-<<<<<<< HEAD
-  //auto modules = std::make_tuple(convLayer01, biasLayer01, baseLayer01, poolingLayer01,
-  //  convLayer1, biasLayer1, baseLayer1, poolingLayer1,
-  //  linearLayer01, biasLayer21, softmaxLayer01);
 
   //
   auto modules = std::tie(convLayer0, biasLayer0, baseLayer0, poolingLayer0,
     convLayer1, biasLayer1, baseLayer1, poolingLayer1,
     linearLayer0, biasLayer2, softmaxLayer0);
-=======
-  auto modules = std::make_tuple(convLayer01, biasLayer01, baseLayer01, poolingLayer01,
-    convLayer1, biasLayer1, baseLayer1, poolingLayer1,
     linearLayer01, biasLayer21, softmaxLayer01);
 
   //
-  //auto modules = std::tie(convLayer0, biasLayer0, baseLayer0, poolingLayer0,
-  //  convLayer1, biasLayer1, baseLayer1, poolingLayer1,
-  //  linearLayer0, biasLayer2, softmaxLayer0);
->>>>>>> 9bcb040b
 
   CNN<decltype(modules), decltype(outputLayer),
     RandomInitialization, MeanSquaredErrorFunction> net(std::move(modules), std::move(outputLayer));
